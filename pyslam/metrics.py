import numpy as np
import scipy.io

from liegroups import SE2, SE3


class TrajectoryMetrics:
    """Class for computing metrics on SE2/SE3 trajectories.

        convention='Twv' -- poses are vehicle-to-world transforms
        convention='Tvw' -- poses are world-to-vehicle transforms
                            (will be converted to Twv internally)
    """

    def __init__(self, poses_gt, poses_est, convention='Twv'):
        if convention == 'Twv':
            Twv_gt = poses_gt
            Twv_est = poses_est
        elif convention == 'Tvw':
            Twv_gt = [T.inv() for T in poses_gt]
            Twv_est = [T.inv() for T in poses_est]
        else:
            raise ValueError('convention must be \'Tvw\' or \'Twv\'')

        self.convention = convention
        """Were the input poses Twv or Tvw?"""

        self.Twv_gt = Twv_gt
        """List of ground truth vehicle-to-world poses."""
        self.Twv_est = Twv_est
        """List of estimated vehicle-to-world poses."""
        self.pose_type = type(Twv_gt[0])
        """SE2 or SE3?"""

        self.num_poses = len(self.Twv_gt)
        """Number of poses"""

        self.rel_dists, self.cum_dists = self._compute_distances()
        """Relative and cumulative distances traveled at each pose"""

    def _compute_distances(self):
        """Returns relative and cumulative distances traveled at each pose"""
        pos_gt = np.empty([len(self.Twv_gt), 3])
        for p_idx, Twv in enumerate(self.Twv_gt):
            pos_gt[p_idx, :] = Twv.trans

        rel_dist_gt = np.linalg.norm(np.diff(pos_gt[:, 0:3], axis=0), axis=1)
        rel_dist_gt = np.append([0.], rel_dist_gt)
        cum_dist_gt = np.cumsum(rel_dist_gt)
        return rel_dist_gt, cum_dist_gt

    def _convert_meters(self, meters, unit):
        """Convert meters to unit ['m', 'dm', 'cm', 'mm']"""
        scale = {
            'm': 1.,
            'dm': 10.,
            'cm': 100.,
            'mm': 1000.
        }[unit]

        return scale * meters

    def _convert_radians(self, radians, unit):
        """Convert radians to unit ['rad', 'deg']"""
        scale = {
            'rad': 1,
            'deg': 180. / np.pi
        }[unit]

        return scale * radians

    def savemat(self, filename, extras=None):
        """Save trajectory data to a .mat file.
           Saved poses will use the same convention as the input poses.

            Args:
                filename : path of file to save
                extras   : optional dictionary of extra arrays to save
        """
        # Convert poses to matrices using original convention
        if self.convention == 'Twv':
            poses_gt = [T.as_matrix() for T in self.Twv_gt]
            poses_est = [T.as_matrix() for T in self.Twv_est]
        elif self.convention == 'Tvw':
            poses_gt = [T.inv().as_matrix() for T in self.Twv_gt]
            poses_est = [T.inv().as_matrix() for T in self.Twv_est]

        # Permute the dimensions to native MATLAB ordering (NxMxM --> MxMxN)
        poses_gt = np.transpose(np.array(poses_gt), [1, 2, 0])
        poses_est = np.transpose(np.array(poses_est), [1, 2, 0])

        # Save to file
        mdict = {'poses_gt': poses_gt,
                 'poses_est': poses_est,
                 'convention': self.convention,
                 'pose_type': self.pose_type.__name__,
                 'num_poses': self.num_poses,
                 'rel_dists': self.rel_dists,
                 'cum_dists': self.cum_dists}
        if extras is not None:
            mdict.update(extras)

        scipy.io.savemat(filename, mdict, do_compression=True)

    @classmethod
    def loadmat(cls, filename):
        """Load trajectory data from a .mat file.

            Args:
                filename : path of file to load
        """
        # Load from file
        mdict = scipy.io.loadmat(
            filename, verify_compressed_data_integrity=True)

        # Unpack data
        if mdict['pose_type'] == 'SE2':
            pose_type = SE2
        elif mdict['pose_type'] == 'SE3':
            pose_type = SE3
        else:
            raise ValueError(
                'Got invalid pose type: {}'.format(mdict['pose_type']))

        num_poses = int(mdict['num_poses'])
        poses_gt = mdict['poses_gt']
        poses_est = mdict['poses_est']

        # Convert to liegroups objects and create TrajectoryMetrics object
        poses_gt = [pose_type.from_matrix(poses_gt[:, :, i])
                    for i in range(num_poses)]
        poses_est = [pose_type.from_matrix(poses_est[:, :, i])
                     for i in range(num_poses)]

        tm = cls(poses_gt, poses_est, convention=mdict['convention'])
        tm.mdict = mdict

        return tm

    def endpoint_error(self, segment_range=None, trans_unit='m', rot_unit='rad'):
        """Returns translational and rotational error at the endpoint of a segment"""
        if segment_range is None:
            segment_range = range(len(self.Twv_gt))

        pose_delta_gt = self.Twv_gt[segment_range[0]].inv().dot(
            self.Twv_gt[segment_range[-1]])
        pose_delta_est = self.Twv_est[segment_range[0]].inv().dot(
            self.Twv_est[segment_range[-1]])

        pose_error = self.pose_type.log(
            pose_delta_est.inv().dot(pose_delta_gt))
        trans_err = np.linalg.norm(pose_error[0:3])
        rot_err = np.linalg.norm(pose_error[3:6])

        return self._convert_meters(trans_err, trans_unit), self._convert_radians(rot_err, rot_unit)

    def segment_errors(self, segment_lengths, trans_unit='m', rot_unit='rad'):
        """Compute endpoint errors and average endpoint errors
            all possible segments of specified lengths in meters.

            Output format (Nx3):
            length | proportional trans err (unitless) | proportional rot err (rad/meter)
        """
        # Compute all endpoint errors for each segment length
        errs = []
        for length in segment_lengths:
            length = self._convert_meters(length, trans_unit)

            for start in range(self.num_poses):
                # Find the index of the pose s.t. distance relative to segment
                # start is >= length
                stop = np.searchsorted(
                    self.cum_dists - self.cum_dists[start],
                    length, side='right')

                # stop == self.num_poses means no solution
                if stop < self.num_poses:
                    trans_err, rot_err = self.endpoint_error(
                        range(start, stop + 1), trans_unit, rot_unit)

                    errs.append([length, trans_err / length, rot_err / length])

        errs = np.array(errs)

        # Compute average endpoint error for each segment length
        avg_errs = []
        for length in segment_lengths:
            length = self._convert_meters(length, trans_unit)
            avg_errs.append(np.mean(errs[errs[:, 0] == length], axis=0))

        avg_errs = np.array(avg_errs)

        return errs, avg_errs

    def traj_errors(self, segment_range=None, trans_unit='m', rot_unit='rad'):
        """Returns translational (m) and rotational (rad) errors
            in all degrees of freedom
        """
        if segment_range is None:
            segment_range = range(len(self.Twv_gt))

        trans_err = []
        rot_err = []

        for p_idx in segment_range:
            pose_delta_gt = self.Twv_gt[segment_range[0]].inv().dot(
                self.Twv_gt[p_idx])
            pose_delta_est = self.Twv_gt[segment_range[0]].inv().dot(
                self.Twv_est[p_idx])

            pose_err = pose_delta_est.inv().dot(pose_delta_gt)
            trans_err.append(pose_err.trans)
            rot_err.append(pose_err.rot.log())

        trans_err = np.array(trans_err)
        rot_err = np.array(rot_err)

        return self._convert_meters(trans_err, trans_unit), self._convert_radians(rot_err, rot_unit)
<<<<<<< HEAD

    def rel_errors(self, segment_range=None, trans_unit='m', rot_unit='rad'):
=======
    
    def rel_errors(self, segment_range=None, trans_unit='m', rot_unit='rad', delta=1):
>>>>>>> 3f85a0e5
        """Returns translational (m) and rotational (rad) relative pose errors (RPEs)
            in all degrees of freedom - See equation (1) in "A Benchmark for the Evaluation of RGB-D SLAM Systems" by Sturm et al.
        """
        if segment_range is None:
            segment_range = range(len(self.Twv_gt))

        trans_err = []
        rot_err = []

        for p_idx in segment_range[:-delta]:
            rel_pose_delta_gt = self.Twv_gt[p_idx].inv().dot(
<<<<<<< HEAD
                self.Twv_gt[p_idx + 1])
            rel_pose_delta_est = self.Twv_est[p_idx].inv().dot(
                self.Twv_est[p_idx + 1])
=======
                self.Twv_gt[p_idx+delta])
            rel_pose_delta_est = self.Twv_est[p_idx].inv().dot(
                self.Twv_est[p_idx+delta])
>>>>>>> 3f85a0e5

            pose_err = rel_pose_delta_gt.inv().dot(rel_pose_delta_est)
            trans_err.append(pose_err.trans)
            rot_err.append(pose_err.rot.log())

        trans_err = np.array(trans_err)
        rot_err = np.array(rot_err)

        return self._convert_meters(trans_err, trans_unit), self._convert_radians(rot_err, rot_unit)

<<<<<<< HEAD
    def error_norms(self, segment_range=None, trans_unit='m', rot_unit='rad', error_type='traj'):
=======


    def error_norms(self, segment_range=None, trans_unit='m', rot_unit='rad', error_type='traj', delta=1):
>>>>>>> 3f85a0e5
        """Error norms (magnitude of errors in rotation and translation) of the trajectory."""

        if error_type == 'traj':
            trans_errs, rot_errs = self.traj_errors(
                segment_range, trans_unit, rot_unit)
        elif error_type == 'rel':
            trans_errs, rot_errs = self.rel_errors(
                segment_range, trans_unit, rot_unit, delta)
        else:
            raise ValueError('error_type must be either `traj` or `rel`.')

        trans_norms = np.sqrt(np.sum(trans_errs**2, axis=1))
        rot_norms = np.sqrt(np.sum(rot_errs**2, axis=1))

        return trans_norms, rot_norms

    def mean_err(self, segment_range=None, trans_unit='m', rot_unit='rad', error_type='traj'):
        """Mean of the rotation and translation error magnitudes over the entire trajectory. 

            Notes:
            error_type='traj' computes errors relative to ground truth for N T_wv poses (with respect to T_wv[0])
            error_type='rel' computes errors relative to ground truth over N-1 consecutive frame-to-frame transforms

        """
        trans_norms, rot_norms = self.error_norms(
            segment_range, trans_unit, rot_unit, error_type)
        return np.mean(trans_norms), np.mean(rot_norms)

    def cum_err(self, segment_range=None, trans_unit='m', rot_unit='rad', error_type='traj'):
        """Cumulative sum of the rotation and translation error magnitudes over the entire trajectory. 
            
            Notes:
            error_type='traj' computes errors relative to ground truth for N T_wv poses (with respect to T_wv[0])
            error_type='rel' computes errors relative to ground truth over N-1 consecutive frame-to-frame transforms
        """
        trans_norms, rot_norms = self.error_norms(
            segment_range, trans_unit, rot_unit, error_type)
        return np.cumsum(trans_norms), np.cumsum(rot_norms)

    def rms_err(self, segment_range=None, trans_unit='m', rot_unit='rad', error_type='traj', delta=1):
        """RMS of the rotation and translation error magnitudes over the entire trajectory. 
            
            Notes:
            error_type='traj' computes errors relative to ground truth for N T_wv poses (with respect to T_wv[0])
            error_type='rel' computes errors relative to ground truth over N-1 consecutive frame-to-frame transforms
        """
<<<<<<< HEAD
        trans_norms, rot_norms = self.error_norms(
            segment_range, trans_unit, rot_unit, error_type)
=======
        trans_norms, rot_norms = self.error_norms(segment_range, trans_unit, rot_unit, error_type, delta)
>>>>>>> 3f85a0e5
        return np.sqrt(np.mean(trans_norms**2)), np.sqrt(np.mean(rot_norms**2))<|MERGE_RESOLUTION|>--- conflicted
+++ resolved
@@ -216,13 +216,8 @@
         rot_err = np.array(rot_err)
 
         return self._convert_meters(trans_err, trans_unit), self._convert_radians(rot_err, rot_unit)
-<<<<<<< HEAD
-
-    def rel_errors(self, segment_range=None, trans_unit='m', rot_unit='rad'):
-=======
-    
+
     def rel_errors(self, segment_range=None, trans_unit='m', rot_unit='rad', delta=1):
->>>>>>> 3f85a0e5
         """Returns translational (m) and rotational (rad) relative pose errors (RPEs)
             in all degrees of freedom - See equation (1) in "A Benchmark for the Evaluation of RGB-D SLAM Systems" by Sturm et al.
         """
@@ -234,15 +229,9 @@
 
         for p_idx in segment_range[:-delta]:
             rel_pose_delta_gt = self.Twv_gt[p_idx].inv().dot(
-<<<<<<< HEAD
-                self.Twv_gt[p_idx + 1])
+                self.Twv_gt[p_idx + delta])
             rel_pose_delta_est = self.Twv_est[p_idx].inv().dot(
-                self.Twv_est[p_idx + 1])
-=======
-                self.Twv_gt[p_idx+delta])
-            rel_pose_delta_est = self.Twv_est[p_idx].inv().dot(
-                self.Twv_est[p_idx+delta])
->>>>>>> 3f85a0e5
+                self.Twv_est[p_idx + delta])
 
             pose_err = rel_pose_delta_gt.inv().dot(rel_pose_delta_est)
             trans_err.append(pose_err.trans)
@@ -253,13 +242,7 @@
 
         return self._convert_meters(trans_err, trans_unit), self._convert_radians(rot_err, rot_unit)
 
-<<<<<<< HEAD
-    def error_norms(self, segment_range=None, trans_unit='m', rot_unit='rad', error_type='traj'):
-=======
-
-
     def error_norms(self, segment_range=None, trans_unit='m', rot_unit='rad', error_type='traj', delta=1):
->>>>>>> 3f85a0e5
         """Error norms (magnitude of errors in rotation and translation) of the trajectory."""
 
         if error_type == 'traj':
@@ -290,7 +273,7 @@
 
     def cum_err(self, segment_range=None, trans_unit='m', rot_unit='rad', error_type='traj'):
         """Cumulative sum of the rotation and translation error magnitudes over the entire trajectory. 
-            
+
             Notes:
             error_type='traj' computes errors relative to ground truth for N T_wv poses (with respect to T_wv[0])
             error_type='rel' computes errors relative to ground truth over N-1 consecutive frame-to-frame transforms
@@ -301,15 +284,11 @@
 
     def rms_err(self, segment_range=None, trans_unit='m', rot_unit='rad', error_type='traj', delta=1):
         """RMS of the rotation and translation error magnitudes over the entire trajectory. 
-            
+
             Notes:
             error_type='traj' computes errors relative to ground truth for N T_wv poses (with respect to T_wv[0])
             error_type='rel' computes errors relative to ground truth over N-1 consecutive frame-to-frame transforms
         """
-<<<<<<< HEAD
         trans_norms, rot_norms = self.error_norms(
-            segment_range, trans_unit, rot_unit, error_type)
-=======
-        trans_norms, rot_norms = self.error_norms(segment_range, trans_unit, rot_unit, error_type, delta)
->>>>>>> 3f85a0e5
+            segment_range, trans_unit, rot_unit, error_type, delta)
         return np.sqrt(np.mean(trans_norms**2)), np.sqrt(np.mean(rot_norms**2))